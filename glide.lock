<<<<<<< HEAD
hash: e53a0369d29a0571f6c29982f0e5dcc99b93d0e668b0237a4b6cbcc917821d39
updated: 2018-01-23T14:10:09.512391024Z
=======
hash: ae84fd295c525b379b1abbd513e0564e1353cd903d49c9095661ade36f0af03d
updated: 2018-02-02T13:59:45.70529374Z
>>>>>>> f639e9c8
imports:
- name: cloud.google.com/go
  version: 3b1ae45394a234c385be014e9a488f2bb6eef821
  subpackages:
  - compute/metadata
  - internal
- name: github.com/Azure/go-autorest
  version: 58f6f26e200fa5dfb40c9cd1c83f3e2c860d779d
  subpackages:
  - autorest
  - autorest/adal
  - autorest/azure
  - autorest/date
- name: github.com/beorn7/perks
  version: 4c0e84591b9aa9e6dcfdf3e020114cd81f89d5f9
  subpackages:
  - quantile
- name: github.com/containernetworking/cni
  version: 137b4975ecab6e1f0c24c1e3c228a50a3cfba75e
  subpackages:
  - pkg/ns
  - pkg/types
- name: github.com/coreos/etcd
  version: bb66589f8cf18960c7f3d56b1b83753caeed9c7a
  subpackages:
  - auth/authpb
  - client
  - clientv3
  - etcdserver/api/v3rpc/rpctypes
  - etcdserver/etcdserverpb
  - mvcc/mvccpb
  - pkg/tlsutil
  - pkg/transport
- name: github.com/davecgh/go-spew
  version: 782f4967f2dc4564575ca782fe2d04090b5faca8
  subpackages:
  - spew
- name: github.com/dgrijalva/jwt-go
  version: 01aeca54ebda6e0fbfafd0a524d234159c05ec20
- name: github.com/docopt/docopt-go
  version: 784ddc588536785e7299f7272f39101f7faccc3f
- name: github.com/emicklei/go-restful
  version: 777bb3f19bcafe2575ffb2a3e46af92509ae9594
  subpackages:
  - log
- name: github.com/emicklei/go-restful-swagger12
  version: dcef7f55730566d41eae5db10e7d6981829720f6
- name: github.com/ghodss/yaml
  version: 0ca9ea5df5451ffdf184b4428c902747c2c11cd7
- name: github.com/go-ini/ini
  version: 32e4c1e6bc4e7d0d8451aa6b75200d19e37a536a
- name: github.com/go-openapi/jsonpointer
  version: 46af16f9f7b149af66e5d1bd010e3574dc06de98
- name: github.com/go-openapi/jsonreference
  version: 13c6e3589ad90f49bd3e3bbe2c2cb3d7a4142272
- name: github.com/go-openapi/spec
  version: 6aced65f8501fe1217321abf0749d354824ba2ff
- name: github.com/go-openapi/swag
  version: 1d0bd113de87027671077d3c71eb3ac5d7dbba72
- name: github.com/gogo/protobuf
  version: 342cbe0a04158f6dcb03ca0079991a51a4248c02
  subpackages:
  - proto
  - sortkeys
- name: github.com/golang/glog
  version: 44145f04b68cf362d9c4df2182967c2275eaefed
- name: github.com/golang/protobuf
  version: 4bd1920723d7b7c925de087aa32e2187708897f7
  subpackages:
  - proto
  - ptypes
  - ptypes/any
  - ptypes/duration
  - ptypes/timestamp
- name: github.com/google/btree
  version: 7d79101e329e5a3adf994758c578dab82b90c017
- name: github.com/google/gofuzz
  version: 44d81051d367757e1c7c6a5a86423ece9afcf63c
- name: github.com/googleapis/gnostic
  version: 0c5108395e2debce0d731cf0287ddf7242066aba
  subpackages:
  - OpenAPIv2
  - compiler
  - extensions
- name: github.com/gophercloud/gophercloud
  version: 2bf16b94fdd9b01557c4d076e567fe5cbbe5a961
  subpackages:
  - openstack
  - openstack/identity/v2/tenants
  - openstack/identity/v2/tokens
  - openstack/identity/v3/tokens
  - openstack/utils
  - pagination
- name: github.com/gregjones/httpcache
  version: 787624de3eb7bd915c329cba748687a3b22666a6
  subpackages:
  - diskcache
- name: github.com/gxed/eventfd
  version: 80a92cca79a8041496ccc9dd773fcb52a57ec6f9
- name: github.com/gxed/GoEndian
  version: 0f5c6873267e5abf306ffcdfcfa4bf77517ef4a7
- name: github.com/hashicorp/golang-lru
  version: a0d98a5f288019575c6d1f4bb1573fef2d1fcdc4
  subpackages:
  - simplelru
- name: github.com/howeyc/gopass
  version: bf9dde6d0d2c004a008c27aaee91170c786f6db8
- name: github.com/imdario/mergo
  version: 6633656539c1639d9d78127b7d47c622b5d7b6dc
- name: github.com/ipfs/go-log
<<<<<<< HEAD
  version: 7ce9f81585a31f4d6528d46bce26919f325deb94
=======
  version: 0e2a17b81af445147a78d94a45d4398c4008c219
>>>>>>> f639e9c8
- name: github.com/jbenet/go-reuseport
  version: 7eed93a5b50b20c209baefe9fafa53c3d965a33c
  repo: https://github.com/fasaxc/go-reuseport.git
  subpackages:
  - poll
  - singlepoll
- name: github.com/jbenet/go-sockaddr
  version: 2e7ea655c10e4d4d73365f0f073b81b39cb08ee1
  subpackages:
  - net
- name: github.com/json-iterator/go
  version: 36b14963da70d11297d313183d7e6388c8510e1e
- name: github.com/juju/ratelimit
  version: 5b9ff866471762aa2ab2dced63c9fb6f53921342
- name: github.com/kardianos/osext
  version: ae77be60afb1dcacde03767a8c37337fad28ac14
- name: github.com/kelseyhightower/envconfig
  version: f611eb38b3875cc3bd991ca91c51d06446afa14c
- name: github.com/mailru/easyjson
  version: d5b7844b561a7bc640052f1b935f7b800330d7e0
  subpackages:
  - buffer
  - jlexer
  - jwriter
- name: github.com/matttproud/golang_protobuf_extensions
  version: c12348ce28de40eed0136aa2b644d0ee0650e56c
  subpackages:
  - pbutil
- name: github.com/Microsoft/go-winio
  version: 78439966b38d69bf38227fbf57ac8a6fee70f69a
- name: github.com/Microsoft/hcsshim
  version: 34a629f78a5d50f7de07727e41a948685c45e026
- name: github.com/mipearson/rfw
  version: 6f0a6f3266ba1058df9ef0c94cda1cecd2e62852
- name: github.com/onsi/ginkgo
  version: f40a49d81e5c12e90400620b6242fb29a8e7c9d9
  subpackages:
  - config
  - extensions/table
  - internal/codelocation
  - internal/containernode
  - internal/failer
  - internal/leafnodes
  - internal/remote
  - internal/spec
  - internal/spec_iterator
  - internal/specrunner
  - internal/suite
  - internal/testingtproxy
  - internal/writer
  - reporters
  - reporters/stenographer
  - reporters/stenographer/support/go-colorable
  - reporters/stenographer/support/go-isatty
  - types
- name: github.com/onsi/gomega
  version: 003f63b7f4cff3fc95357005358af2de0f5fe152
  subpackages:
  - format
  - internal/assertion
  - internal/asyncassertion
  - internal/oraclematcher
  - internal/testingtsupport
  - matchers
  - matchers/support/goraph/bipartitegraph
  - matchers/support/goraph/edge
  - matchers/support/goraph/node
  - matchers/support/goraph/util
  - types
- name: github.com/opentracing/opentracing-go
<<<<<<< HEAD
  version: 216894e5277dc6098f93ceca97beb6101610b418
=======
  version: 11c95655c9621e5324ea237ebcce61e822e2deca
>>>>>>> f639e9c8
  subpackages:
  - ext
  - log
- name: github.com/pborman/uuid
  version: ca53cad383cad2479bbba7f7a1a05797ec1386e4
- name: github.com/peterbourgon/diskv
  version: 5f041e8faa004a95c88a202771f4cc3e991971e6
- name: github.com/projectcalico/go-json
  version: 6219dc7339ba20ee4c57df0a8baac62317d19cb1
  subpackages:
  - json
- name: github.com/projectcalico/go-yaml
  version: 955bc3e451ef0c9df8b9113bf2e341139cdafab2
- name: github.com/projectcalico/go-yaml-wrapper
  version: 598e54215bee41a19677faa4f0c32acd2a87eb56
- name: github.com/projectcalico/libcalico-go
<<<<<<< HEAD
  version: 0dddd966211ad78f62fc79421876628896545e32
=======
  version: d2fe70a7fc26fff6b08f2f91214cd129ec12426e
>>>>>>> f639e9c8
  subpackages:
  - lib
  - lib/apiconfig
  - lib/apis/v1
  - lib/apis/v1/unversioned
  - lib/apis/v3
  - lib/backend
  - lib/backend/api
  - lib/backend/etcdv3
  - lib/backend/k8s
  - lib/backend/k8s/conversion
  - lib/backend/k8s/resources
  - lib/backend/model
  - lib/backend/syncersv1/felixsyncer
  - lib/backend/syncersv1/updateprocessors
  - lib/backend/watchersyncer
  - lib/clientv3
  - lib/errors
  - lib/hash
  - lib/health
  - lib/ipam
  - lib/ipip
  - lib/logutils
  - lib/names
  - lib/namespace
  - lib/net
  - lib/numorstring
  - lib/options
  - lib/scope
  - lib/selector
  - lib/selector/parser
  - lib/selector/tokenizer
  - lib/set
  - lib/testutils
  - lib/validator/v1
  - lib/validator/v3
  - lib/watch
- name: github.com/projectcalico/typha
<<<<<<< HEAD
  version: 08e898536f7a7d6ff791443f8b059d0bfcd33f9c
=======
  version: 7d6db7cabab2f9a930ba1b3e61e360fe11154898
>>>>>>> f639e9c8
  subpackages:
  - pkg/syncclient
  - pkg/syncproto
- name: github.com/prometheus/client_golang
  version: 967789050ba94deca04a5e84cce8ad472ce313c1
  subpackages:
  - prometheus
  - prometheus/promhttp
  - prometheus/push
- name: github.com/prometheus/client_model
  version: 99fa1f4be8e564e8a6b613da7fa6f46c9edafc6c
  subpackages:
  - go
- name: github.com/prometheus/common
  version: 89604d197083d4781071d3c65855d24ecfb0a563
  subpackages:
  - expfmt
  - internal/bitbucket.org/ww/goautoneg
  - model
- name: github.com/prometheus/procfs
  version: b15cd069a83443be3154b719d0cc9fe8117f09fb
  subpackages:
  - xfs
- name: github.com/PuerkitoBio/purell
  version: 8a290539e2e8629dbc4e6bad948158f790ec31f4
- name: github.com/PuerkitoBio/urlesc
  version: 5bd2802263f21d8788851d5305584c82a5c75d7e
- name: github.com/satori/go.uuid
  version: f58768cc1a7a7e77a3bd49e98cdd21419399b6a3
- name: github.com/sirupsen/logrus
  version: d682213848ed68c0a260ca37d6dd5ace8423f5ba
- name: github.com/spf13/pflag
  version: 9ff6c6923cfffbcd502984b8e0c80539a94968b7
- name: github.com/vishvananda/netlink
<<<<<<< HEAD
  version: 5a988e882da75e9451a5a6b02eecd36df51606ed
=======
  version: c27b7f7359fa2461b8e2a4c42021eb549ccc8ff0
>>>>>>> f639e9c8
  subpackages:
  - nl
- name: github.com/vishvananda/netns
  version: be1fbeda19366dea804f00efff2dd73a1642fdcc
- name: github.com/whyrusleeping/go-logging
  version: 0457bb6b88fc1973573aaf6b5145d8d3ae972390
- name: golang.org/x/crypto
<<<<<<< HEAD
  version: 3d37316aaa6bd9929127ac9a527abf408178ea7b
=======
  version: 1875d0a70c90e57f11972aefd42276df65e895b9
>>>>>>> f639e9c8
  subpackages:
  - ssh/terminal
- name: golang.org/x/net
  version: 3da985ce5951d99de868be4385f21ea6c2b22f24
  subpackages:
  - context
  - context/ctxhttp
  - html
  - html/atom
  - html/charset
  - http2
  - http2/hpack
  - idna
  - internal/timeseries
  - lex/httplex
  - trace
- name: golang.org/x/oauth2
  version: a6bd8cefa1811bd24b86f8902872e4e8225f74c4
  subpackages:
  - google
  - internal
  - jws
  - jwt
- name: golang.org/x/sys
  version: 7ddbeae9ae08c6a06a59597f0c9edbc5ff2444ce
  subpackages:
  - unix
  - windows
- name: golang.org/x/text
  version: 4ee4af566555f5fbe026368b75596286a312663a
  subpackages:
  - cases
  - encoding
  - encoding/charmap
  - encoding/htmlindex
  - encoding/internal
  - encoding/internal/identifier
  - encoding/japanese
  - encoding/korean
  - encoding/simplifiedchinese
  - encoding/traditionalchinese
  - encoding/unicode
  - internal
  - internal/tag
  - internal/utf8internal
  - language
  - runes
  - secure/bidirule
  - secure/precis
  - transform
  - unicode/bidi
  - unicode/norm
  - width
- name: google.golang.org/appengine
  version: 5bee14b453b4c71be47ec1781b0fa61c2ea182db
  subpackages:
  - internal
  - internal/app_identity
  - internal/base
  - internal/datastore
  - internal/log
  - internal/modules
  - internal/remote_api
  - internal/urlfetch
  - urlfetch
- name: google.golang.org/grpc
  version: 8050b9cbc271307e5a716a9d782803d09b0d6f2d
  subpackages:
  - codes
  - credentials
  - grpclog
  - internal
  - keepalive
  - metadata
  - naming
  - peer
  - stats
  - tap
  - transport
- name: gopkg.in/go-playground/validator.v8
  version: 5f57d2222ad794d0dffb07e664ea05e2ee07d60c
- name: gopkg.in/inf.v0
  version: 3887ee99ecf07df5b447e9b00d9c0b2adaa9f3e4
- name: gopkg.in/yaml.v2
  version: 53feefa2559fb8dfa8d81baad31be332c97d6c77
- name: k8s.io/api
  version: 389dfa299845bcf399c16af89987e8775718ea48
  subpackages:
  - admissionregistration/v1alpha1
  - apps/v1beta1
  - apps/v1beta2
  - authentication/v1
  - authentication/v1beta1
  - authorization/v1
  - authorization/v1beta1
  - autoscaling/v1
  - autoscaling/v2beta1
  - batch/v1
  - batch/v1beta1
  - batch/v2alpha1
  - certificates/v1beta1
  - core/v1
  - extensions/v1beta1
  - networking/v1
  - policy/v1beta1
  - rbac/v1
  - rbac/v1alpha1
  - rbac/v1beta1
  - scheduling/v1alpha1
  - settings/v1alpha1
  - storage/v1
  - storage/v1beta1
- name: k8s.io/apimachinery
<<<<<<< HEAD
  version: bc110fd540ab678abbf2bc71d9ce908eb9325ef6
=======
  version: 4972c8e335e32ab65ba45bde0a99c6544c8a8e4c
>>>>>>> f639e9c8
  subpackages:
  - pkg/api/equality
  - pkg/api/errors
  - pkg/api/meta
  - pkg/api/resource
  - pkg/apis/meta/internalversion
  - pkg/apis/meta/v1
  - pkg/apis/meta/v1/unstructured
  - pkg/apis/meta/v1alpha1
  - pkg/conversion
  - pkg/conversion/queryparams
  - pkg/conversion/unstructured
  - pkg/fields
  - pkg/labels
  - pkg/runtime
  - pkg/runtime/schema
  - pkg/runtime/serializer
  - pkg/runtime/serializer/json
  - pkg/runtime/serializer/protobuf
  - pkg/runtime/serializer/recognizer
  - pkg/runtime/serializer/streaming
  - pkg/runtime/serializer/versioning
  - pkg/selection
  - pkg/types
  - pkg/util/cache
  - pkg/util/clock
  - pkg/util/diff
  - pkg/util/errors
  - pkg/util/framer
  - pkg/util/intstr
  - pkg/util/json
  - pkg/util/net
  - pkg/util/runtime
  - pkg/util/sets
  - pkg/util/uuid
  - pkg/util/validation
  - pkg/util/validation/field
  - pkg/util/wait
  - pkg/util/yaml
  - pkg/version
  - pkg/watch
  - third_party/forked/golang/reflect
- name: k8s.io/client-go
  version: 82aa063804cf055e16e8911250f888bc216e8b61
  subpackages:
  - discovery
  - kubernetes
  - kubernetes/scheme
  - kubernetes/typed/admissionregistration/v1alpha1
  - kubernetes/typed/apps/v1beta1
  - kubernetes/typed/apps/v1beta2
  - kubernetes/typed/authentication/v1
  - kubernetes/typed/authentication/v1beta1
  - kubernetes/typed/authorization/v1
  - kubernetes/typed/authorization/v1beta1
  - kubernetes/typed/autoscaling/v1
  - kubernetes/typed/autoscaling/v2beta1
  - kubernetes/typed/batch/v1
  - kubernetes/typed/batch/v1beta1
  - kubernetes/typed/batch/v2alpha1
  - kubernetes/typed/certificates/v1beta1
  - kubernetes/typed/core/v1
  - kubernetes/typed/extensions/v1beta1
  - kubernetes/typed/networking/v1
  - kubernetes/typed/policy/v1beta1
  - kubernetes/typed/rbac/v1
  - kubernetes/typed/rbac/v1alpha1
  - kubernetes/typed/rbac/v1beta1
  - kubernetes/typed/scheduling/v1alpha1
  - kubernetes/typed/settings/v1alpha1
  - kubernetes/typed/storage/v1
  - kubernetes/typed/storage/v1beta1
  - pkg/version
  - plugin/pkg/client/auth
  - plugin/pkg/client/auth/azure
  - plugin/pkg/client/auth/gcp
  - plugin/pkg/client/auth/oidc
  - plugin/pkg/client/auth/openstack
  - rest
  - rest/watch
  - third_party/forked/golang/template
  - tools/auth
  - tools/cache
  - tools/clientcmd
  - tools/clientcmd/api
  - tools/clientcmd/api/latest
  - tools/clientcmd/api/v1
  - tools/metrics
  - tools/pager
  - tools/reference
  - transport
  - util/cert
  - util/flowcontrol
  - util/homedir
  - util/integer
  - util/jsonpath
- name: k8s.io/kube-openapi
  version: 868f2f29720b192240e18284659231b440f9cda5
  subpackages:
  - pkg/common
testImports: []<|MERGE_RESOLUTION|>--- conflicted
+++ resolved
@@ -1,10 +1,5 @@
-<<<<<<< HEAD
-hash: e53a0369d29a0571f6c29982f0e5dcc99b93d0e668b0237a4b6cbcc917821d39
-updated: 2018-01-23T14:10:09.512391024Z
-=======
 hash: ae84fd295c525b379b1abbd513e0564e1353cd903d49c9095661ade36f0af03d
 updated: 2018-02-02T13:59:45.70529374Z
->>>>>>> f639e9c8
 imports:
 - name: cloud.google.com/go
   version: 3b1ae45394a234c385be014e9a488f2bb6eef821
@@ -115,11 +110,7 @@
 - name: github.com/imdario/mergo
   version: 6633656539c1639d9d78127b7d47c622b5d7b6dc
 - name: github.com/ipfs/go-log
-<<<<<<< HEAD
-  version: 7ce9f81585a31f4d6528d46bce26919f325deb94
-=======
   version: 0e2a17b81af445147a78d94a45d4398c4008c219
->>>>>>> f639e9c8
 - name: github.com/jbenet/go-reuseport
   version: 7eed93a5b50b20c209baefe9fafa53c3d965a33c
   repo: https://github.com/fasaxc/go-reuseport.git
@@ -190,11 +181,7 @@
   - matchers/support/goraph/util
   - types
 - name: github.com/opentracing/opentracing-go
-<<<<<<< HEAD
-  version: 216894e5277dc6098f93ceca97beb6101610b418
-=======
   version: 11c95655c9621e5324ea237ebcce61e822e2deca
->>>>>>> f639e9c8
   subpackages:
   - ext
   - log
@@ -211,11 +198,7 @@
 - name: github.com/projectcalico/go-yaml-wrapper
   version: 598e54215bee41a19677faa4f0c32acd2a87eb56
 - name: github.com/projectcalico/libcalico-go
-<<<<<<< HEAD
-  version: 0dddd966211ad78f62fc79421876628896545e32
-=======
   version: d2fe70a7fc26fff6b08f2f91214cd129ec12426e
->>>>>>> f639e9c8
   subpackages:
   - lib
   - lib/apiconfig
@@ -254,11 +237,7 @@
   - lib/validator/v3
   - lib/watch
 - name: github.com/projectcalico/typha
-<<<<<<< HEAD
-  version: 08e898536f7a7d6ff791443f8b059d0bfcd33f9c
-=======
   version: 7d6db7cabab2f9a930ba1b3e61e360fe11154898
->>>>>>> f639e9c8
   subpackages:
   - pkg/syncclient
   - pkg/syncproto
@@ -279,7 +258,7 @@
   - internal/bitbucket.org/ww/goautoneg
   - model
 - name: github.com/prometheus/procfs
-  version: b15cd069a83443be3154b719d0cc9fe8117f09fb
+  version: f98634e408857669d61064b283c4cde240622865
   subpackages:
   - xfs
 - name: github.com/PuerkitoBio/purell
@@ -293,11 +272,7 @@
 - name: github.com/spf13/pflag
   version: 9ff6c6923cfffbcd502984b8e0c80539a94968b7
 - name: github.com/vishvananda/netlink
-<<<<<<< HEAD
-  version: 5a988e882da75e9451a5a6b02eecd36df51606ed
-=======
   version: c27b7f7359fa2461b8e2a4c42021eb549ccc8ff0
->>>>>>> f639e9c8
   subpackages:
   - nl
 - name: github.com/vishvananda/netns
@@ -305,11 +280,7 @@
 - name: github.com/whyrusleeping/go-logging
   version: 0457bb6b88fc1973573aaf6b5145d8d3ae972390
 - name: golang.org/x/crypto
-<<<<<<< HEAD
-  version: 3d37316aaa6bd9929127ac9a527abf408178ea7b
-=======
   version: 1875d0a70c90e57f11972aefd42276df65e895b9
->>>>>>> f639e9c8
   subpackages:
   - ssh/terminal
 - name: golang.org/x/net
@@ -423,11 +394,7 @@
   - storage/v1
   - storage/v1beta1
 - name: k8s.io/apimachinery
-<<<<<<< HEAD
-  version: bc110fd540ab678abbf2bc71d9ce908eb9325ef6
-=======
   version: 4972c8e335e32ab65ba45bde0a99c6544c8a8e4c
->>>>>>> f639e9c8
   subpackages:
   - pkg/api/equality
   - pkg/api/errors
