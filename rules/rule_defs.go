--- conflicted
+++ resolved
@@ -193,15 +193,10 @@
 	IptablesLogPrefix    string
 	EndpointToHostAction string
 
-<<<<<<< HEAD
 	FailsafeInboundHostPorts  []config.ProtoPort
 	FailsafeOutboundHostPorts []config.ProtoPort
-=======
-	FailsafeInboundHostPorts  []uint16
-	FailsafeOutboundHostPorts []uint16
 
 	DisableConntrackInvalid bool
->>>>>>> 1ce72187
 }
 
 func NewRenderer(config Config) RuleRenderer {
